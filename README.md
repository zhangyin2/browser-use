--- conflicted
+++ resolved
@@ -160,8 +160,6 @@
 
 To learn more about the library, check out the [local setup 📕](https://docs.browser-use.com/development/local-setup).
 
-<<<<<<< HEAD
-
 # Browser Use
 
 ## Branching and Tagging Strategy
@@ -179,7 +177,7 @@
 - **Stable Releases**: Published to PyPI and updates the `stable` branch.
 - **Pre-Releases**: Published to PyPI as pre-releases every Friday at 5 PM UTC.
 ---
-=======
+
 ## Cooperations
 
 We are forming a commission to define best practices for UI/UX design for browser agents.
@@ -212,7 +210,6 @@
 [![Twitter Follow](https://img.shields.io/twitter/follow/Magnus?style=social)](https://x.com/mamagnus00)
  
  </div>
->>>>>>> eda9d285
 
 <div align="center">
 Made with ❤️ in Zurich and San Francisco
